--- conflicted
+++ resolved
@@ -14,7 +14,7 @@
 //! [`Crl`]: struct.Crl.html
 //! [`CrlStore`]: struct.CrlStore.html
 
-use bcder::decode;
+use bcder::{decode, encode};
 use bcder::{Captured, Mode, OctetString, Oid, Tag, Unsigned};
 use super::uri;
 use super::x509::{
@@ -23,7 +23,6 @@
 use super::signing::SignatureAlgorithm;
 use cert::ext::AuthorityKeyIdentifier;
 use cert::SubjectPublicKeyInfo;
-use ber::encode;
 
 
 //------------ Crl -----------------------------------------------------------
@@ -116,6 +115,7 @@
         self.signed_data.encode()
     }
 }
+
 
 
 //------------ RevokedCertificates ------------------------------------------
@@ -262,8 +262,6 @@
         })
     }
 
-<<<<<<< HEAD
-=======
     /// Parses the Authority Key Identifier Extension.
     ///
     /// Must be present.
@@ -296,7 +294,6 @@
         })
     }
 
->>>>>>> b98e8f89
     /// Parses the CRL Number Extension.
     ///
     /// Must be present
@@ -356,13 +353,8 @@
 
 //------------ OIDs ----------------------------------------------------------
 
-<<<<<<< HEAD
 pub mod oid {
-    use ::ber::Oid;
-=======
-mod oid {
     use bcder::Oid;
->>>>>>> b98e8f89
 
     pub const CE_CRL_NUMBER: Oid<&[u8]> = Oid(&[85, 29, 20]);
     pub const CE_AUTHORITY_KEY_IDENTIFIER: Oid<&[u8]> = Oid(&[85, 29, 35]);
